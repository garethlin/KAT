<<<<<<< HEAD
/Makefile
=======
__pycache__
>>>>>>> 5a7aa98c
*.pyc<|MERGE_RESOLUTION|>--- conflicted
+++ resolved
@@ -1,6 +1,3 @@
-<<<<<<< HEAD
 /Makefile
-=======
 __pycache__
->>>>>>> 5a7aa98c
 *.pyc