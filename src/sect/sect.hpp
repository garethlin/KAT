--- conflicted
+++ resolved
@@ -22,16 +22,14 @@
 #include <stdint.h>
 #include <vector>
 #include <math.h>
-
+#include <memory>
 using std::vector;
 using std::string;
 using std::cerr;
 using std::endl;
 using std::stringstream;
-
-#include <boost/shared_ptr.hpp>
-
-using boost::shared_ptr;
+using std::shared_ptr;
+using std::make_shared;
 
 #include <seqan/basic.h>
 #include <seqan/sequence.h>
@@ -80,7 +78,7 @@
         remaining(BATCH_SIZE % (bucket_size < 1 ? 1 : args.threads_arg)) {
 
             // Setup handle to jellyfish hash
-            jfh = shared_ptr<JellyfishHelper>(new JellyfishHelper(args.jellyfish_hash));
+            jfh = make_shared<JellyfishHelper>(args.jellyfish_hash, AccessMethod::RANDOM);
 
             // Setup space for storing output
             offset = 0;
@@ -89,7 +87,7 @@
             names = seqan::StringSet<seqan::CharString>();
             seqs = seqan::StringSet<seqan::Dna5String>();
 
-            contamination_mx = shared_ptr<ThreadedSparseMatrix>(new ThreadedSparseMatrix(args.gc_bins, args.cvg_bins, args.threads_arg));
+            contamination_mx = make_shared<ThreadedSparseMatrix>(args.gc_bins, args.cvg_bins, args.threads_arg);
 
             resultCode = 0;
         }
@@ -407,12 +405,7 @@
 
                 (*counts)[index] = seqCounts;
 
-<<<<<<< HEAD
-                // Assumes simple mean calculation for sequence coverage for now... plug in Bernardo's method later.
-                mean_cvg = (double) sum / (double) nbCounts;
-                (*coverages)[index] = mean_cvg;
-=======
-                if (args->median) {
+                if (args.median) {
                     
                     // Create a copy of the counts, and sort it first, then take median value
                     vector<uint64_t> sortedSeqCounts = *seqCounts;                    
@@ -425,7 +418,6 @@
                 }
                 
                 (*coverages)[index] = average_cvg;
->>>>>>> d4ebb361
 
             }
 
@@ -451,17 +443,10 @@
             double gc_perc = ((double) (gs + cs)) / ((double) (seqLength - ns));
             (*gcs)[index] = gc_perc;
 
-<<<<<<< HEAD
-            double log_cvg = args.cvg_logscale ? log10(mean_cvg) : mean_cvg;
+            double log_cvg = args.cvg_logscale ? log10(average_cvg) : average_cvg;
 
             // Assume log_cvg 5 is max value
-            double compressed_cvg = args.cvg_logscale ? log_cvg * (args.cvg_bins / 5.0) : mean_cvg * 0.1;
-=======
-            double log_cvg = args->cvg_logscale ? log10(average_cvg) : average_cvg;
-
-            // Assume log_cvg 5 is max value
-            double compressed_cvg = args->cvg_logscale ? log_cvg * (args->cvg_bins / 5.0) : average_cvg * 0.1;
->>>>>>> d4ebb361
+            double compressed_cvg = args.cvg_logscale ? log_cvg * (args.cvg_bins / 5.0) : average_cvg * 0.1;
 
             uint16_t x = gc_perc * args.gc_bins; // Convert double to 1.dp
             uint16_t y = compressed_cvg >= args.cvg_bins ? args.cvg_bins - 1 : compressed_cvg; // Simply cap the y value
